--- conflicted
+++ resolved
@@ -34,12 +34,7 @@
 from multiprocessing import Process, cpu_count
 
 try:
-<<<<<<< HEAD
     from pymongo import MongoClient,version
-=======
-    from pymongo import ReplicaSetConnection, ReadPreference
-    from pymongo.bulk import BulkUpsertOperation
->>>>>>> d53cbbe0
 except ImportError:
     MongoClient = None
 
@@ -114,7 +109,7 @@
 
         hosts = all_data['hosts']
         services = all_data['services']
-        
+
         # Prepare the encoding for all managed hosts
         i = -1
         for h_name in hosts:
@@ -126,7 +121,7 @@
             h = hosts[h_name]
             key = "HOST-%s" % h_name
             val = cPickle.dumps(h, protocol=cPickle.HIGHEST_PROTOCOL)
-            val2 = base64.b64encode(val)            
+            val2 = base64.b64encode(val)
             # We save it in the Gridfs for hosts
             all_objs['hosts'][key] = {'_id':key, 'value':val2, 'date':date}
 
@@ -144,7 +139,7 @@
             val = cPickle.dumps(s, protocol=cPickle.HIGHEST_PROTOCOL)
             val2 = base64.b64encode(val)
             all_objs['services'][key] = {'_id':key, 'value':val2, 'date':date}
-        
+
         if len(all_objs['hosts']) != 0:
             # Do bulk insert of 500 elements (~500K insert)
             lsts = list(chunks(all_objs['hosts'].values(), 500))
@@ -176,13 +171,12 @@
             self.max_workers = cpu_count()
         except NotImplementedError:
             pass
-        
+
         t0 = time.time()
         logger.debug("[MongodbRetention] asking me to update the retention objects")
 
         all_data = daemon.get_retention_data()
 
-        t3 = time.time()
         processes = []
         for i in xrange(self.max_workers):
             proc = Process(target=self.job, args=(all_data, i, self.max_workers))
@@ -195,7 +189,7 @@
 
         logger.info("Retention information updated in Mongodb (%.2fs)" % (time.time() - t0))
 
-    
+
     # Should return if it succeed in the retention load or not
     def hook_load_retention(self, daemon):
 
@@ -236,7 +230,7 @@
                 val = base64.b64decode(val)
                 val = cPickle.loads(val)
                 ret_services[(s.host.host_name, s.service_description)] = val
-        
+
         all_data = {'hosts': ret_hosts, 'services': ret_services}
 
         # Ok, now comme load them scheduler :)
